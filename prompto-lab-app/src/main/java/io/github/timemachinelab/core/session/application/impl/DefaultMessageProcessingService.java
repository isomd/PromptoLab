--- conflicted
+++ resolved
@@ -1,21 +1,14 @@
 package io.github.timemachinelab.core.session.application.impl;
 
-<<<<<<< HEAD
 import com.alibaba.fastjson.JSONObject;
 import com.fasterxml.jackson.core.JsonProcessingException;
-import com.google.gson.JsonObject;
-import dev.langchain4j.internal.Json;
-=======
-
-import com.alibaba.fastjson2.JSONObject;
-import com.fasterxml.jackson.core.JsonProcessingException;
->>>>>>> 3cd6b4cc
+
 import io.github.timemachinelab.core.constant.AllPrompt;
-import io.github.timemachinelab.core.constant.RetryPrompt;
 import io.github.timemachinelab.core.qatree.QaTreeNode;
 import io.github.timemachinelab.core.session.application.ConversationService;
 import io.github.timemachinelab.core.qatree.QaTree;
 import io.github.timemachinelab.core.qatree.QaTreeDomain;
+import io.github.timemachinelab.core.qatree.QaTreeNode;
 import io.github.timemachinelab.core.session.application.MessageProcessingService;
 import io.github.timemachinelab.core.session.application.SessionManagementService;
 import io.github.timemachinelab.core.session.application.SseNotificationService;
@@ -150,26 +143,18 @@
                 preQuestion = "无法获取上一个问题内容";
             }
             
-<<<<<<< HEAD
             // 构建重试请求的JSON格式
             JSONObject retryObject = new JSONObject();
             retryObject.put("action", "retry");
             retryObject.put("preQuestion", preQuestion);
             retryObject.put("whyRetry", whyRetry);
-=======
-            JSONObject object = new JSONObject();
-            object.put("set-user-profile", conversationSession.getUser());
-            object.put("prompt", AllPrompt.GLOBAL_PROMPT);
-            object.put("tree", QaTreeSerializeUtil.serialize(conversationSession.getQaTree()));
-            object.put("input", retryInput.toString());
->>>>>>> 3cd6b4cc
             
             // 构建完整的消息对象
             JSONObject messageObject = new JSONObject();
             messageObject.put("prompt", AllPrompt.GLOBAL_PROMPT);
             messageObject.put("tree", QaTreeSerializeUtil.serialize(conversationSession.getQaTree()));
             messageObject.put("input", retryObject.toString());
-            
+
             log.info("处理重试消息 - sessionId: {}, nodeId: {}, 原因: {}", sessionId, nodeId, whyRetry);
             return messageObject.toString();
             
@@ -178,16 +163,16 @@
             throw new RuntimeException("重试消息处理失败", e);
         }
     }
-    
+
     @Override
     public void processAndSendMessage(ConversationSession session, String processedMessage) {
         try {
             log.info("发送消息给AI服务 - sessionId: {}", session.getSessionId());
-            
+
             // 调用ConversationService处理消息
             conversationService.processUserMessage(
-                session.getUserId(), 
-                processedMessage, 
+                session.getUserId(),
+                processedMessage,
                 response -> {
                     log.info("AI服务响应成功 - sessionId: {}", session.getSessionId());
 
@@ -199,7 +184,7 @@
                     try {
                         // 通过SSE发送AI响应给前端
                         String fingerprint = session.getUserId();
-                        
+
                         // 构建要发送的响应数据，只包含用户指定的字段
                         JSONObject responseData = new JSONObject();
                         responseData.put("parentNodeId", response.getParentId());
@@ -207,21 +192,21 @@
                         responseData.put("sessionId", session.getSessionId());
                         responseData.put("updateTime", session.getUpdateTime());
                         responseData.put("question", response.getQuestion());
-                        
+
                         sseNotificationService
                                 .sendSuccessMessage(fingerprint,responseData.toJSONString());
                         // 这里需要注入SseNotificationService
                         log.info("通过SSE发送AI响应 - 指纹: {}, 响应: {}", fingerprint, responseData);
-                        
+
                     } catch (Exception sseError) {
                         log.error("SSE消息发送失败 - sessionId: {}, 错误: {}", session.getSessionId(), sseError.getMessage(), sseError);
                     }
                 }
             );
-            
+
         } catch (Exception e) {
             log.error("发送消息给AI服务失败 - sessionId: {}, 错误: {}", session.getSessionId(), e.getMessage(), e);
-            
+
             // 通过SSE发送错误消息给前端
             try {
                 String fingerprint = session.getUserId();
@@ -230,13 +215,13 @@
                 errorData.put("message", "AI服务调用失败: " + e.getMessage());
                 errorData.put("sessionId", session.getSessionId());
                 errorData.put("currentNodeId", session.getCurrentNode());
-                
+
                 sseNotificationService.sendErrorMessage(fingerprint, errorData.toJSONString());
                 log.info("通过SSE发送错误消息 - 指纹: {}, 错误: {}", fingerprint, errorData);
             } catch (Exception sseError) {
                 log.error("SSE错误消息发送失败 - sessionId: {}, 错误: {}", session.getSessionId(), sseError.getMessage(), sseError);
             }
-            
+
         }
     }
 
