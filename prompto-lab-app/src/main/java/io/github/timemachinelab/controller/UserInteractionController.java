--- conflicted
+++ resolved
@@ -216,9 +216,9 @@
             // 1. 从请求头获取和验证用户指纹（与SSE连接保持一致）
             UserFingerprint userFingerprint = fingerprintService.getOrCreateUserFingerprint(httpRequest);
             String fingerprint = userFingerprint.getFingerprint();
-            
+
             log.info("用户指纹: {}, 访问次数: {}", fingerprint, userFingerprint.getVisitCount());
-            
+
             // 2. 验证请求体中的userId是否与指纹匹配（可选验证）
             String requestUserId = request.getUserId();
             if (requestUserId != null && !requestUserId.equals(fingerprint)) {
@@ -275,13 +275,7 @@
                 return ResponseEntity.badRequest().body("答案格式不正确");
             }
 
-<<<<<<< HEAD
             // 6. 处理答案并转换为消息
-=======
-            // 答案更新逻辑已在MessageProcessingService中处理
-            messageProcessingService.processAnswer(request);
-            // 4. 处理答案并转换为消息
->>>>>>> f7d00520
             String processedMessage = messageProcessingService.preprocessMessage(
                     null,
                     request,
