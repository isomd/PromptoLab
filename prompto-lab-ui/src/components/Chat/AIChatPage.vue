<template>
  <div class="ai-chat-page">
    <!-- 动态背景效果 -->
    <div class="dynamic-background">
      <div class="gradient-orb orb-1"></div>
      <div class="gradient-orb orb-2"></div>
      <div class="gradient-orb orb-3"></div>
      <div class="floating-particles">
        <div class="particle" v-for="i in 15" :key="i"></div>
      </div>
    </div>

    <!-- 左侧栏 -->
    <div class="left-sidebar">
      <div class="sidebar-content">
        <div class="sidebar-header">
          <div class="header-icon">
            <div class="icon-wrapper">
              <span class="icon">◈</span>
            </div>
          </div>
          <div class="header-text">
            <h3>AI助手</h3>
            <p>智能对话引导</p>
          </div>
        </div>
        <div class="sidebar-placeholder">
          <div class="placeholder-content">
            <div class="placeholder-icon">⚡</div>
            <p>功能面板</p>
            <span>即将推出</span>
          </div>
        </div>
      </div>
    </div>
<<<<<<< HEAD

    <!-- 中间对话主页面 -->
    <div class="main-content" :style="{ width: mainContentWidth + 'px' }">
      <ChatMain
        :messages="currentBranchMessages"
=======
    
    <!-- 中间问答主页面 -->
    <div class="main-content" :style="{ width: mainContentWidth + 'px' }">
      <QuestionRenderer 
        :current-question="currentQuestion"
>>>>>>> c987ce97
        :is-loading="isLoading"
        @send-message="handleSendMessage"
        @submit-answer="handleSubmitAnswer"
      />
    </div>

    <!-- 可拖拽的分隔条 -->
    <div
      class="resizer"
      @mousedown="startResize"
      @touchstart="startResize"
    >
      <div class="resizer-line"></div>
      <div class="resizer-handle">
        <div class="resizer-dots">
          <span></span>
          <span></span>
          <span></span>
        </div>
      </div>
    </div>

    <!-- 右侧思维导图 -->
    <div class="right-sidebar" :style="{ width: rightSidebarWidth + 'px' }">
      <MindMapTree
        :conversation-tree="conversationTree"
        :current-node-id="currentNodeId"
        @node-selected="handleNodeSelected"
        @branch-deleted="handleBranchDeleted"
      />
    </div>
  </div>
</template>

<script setup lang="ts">
import { ref, computed, onMounted, onUnmounted } from 'vue'
import QuestionRenderer from './QuestionRenderer.vue'
import ChatTree from './ChatTree.vue'
import MindMapTree from './MindMapTree.vue'
import { startConversation, sendMessage, connectSSE, closeSSE, type MessageRequest, type MessageResponse, type ConversationSession } from '@/services/conversationApi'
import { toast } from '@/utils/toast'

interface Message {
  id: string
  content: string
  type: 'user' | 'assistant'
  timestamp: Date
}

interface ConversationNode {
  id: string
  content: string
  type: 'user' | 'assistant'
  timestamp: Date
  parentId?: string
  children: string[]
  isActive: boolean
}

// 布局相关的响应式变量
const containerWidth = ref(1500) // 容器总宽度
const leftSidebarWidth = 250 // 左侧栏恢复到原始宽度 250px
const rightSidebarWidth = ref(600) // 右侧栏进一步增加到600px
const minRightSidebarWidth = 500 // 右侧栏最小宽度增加到500px
const maxRightSidebarWidth = 1000 // 右侧栏最大宽度增加到1000px
const resizerWidth = 6 // 分隔条宽度
// 计算中间内容区域宽度
const mainContentWidth = computed(() => {
  return containerWidth.value - leftSidebarWidth - rightSidebarWidth.value - resizerWidth
})

// 拖拽相关变量
const isResizing = ref(false)
const startX = ref(0)
const startRightWidth = ref(0)

// 会话状态
const session = ref<ConversationSession | null>(null)
const eventSource = ref<EventSource | null>(null)
const isConnected = ref(false)
const isInitializing = ref(false)

// 对话树存储所有节点
const conversationTree = ref<Map<string, ConversationNode>>(new Map())
const currentNodeId = ref<string>('')
const isLoading = ref(false)

// 问题状态管理
const currentQuestion = ref<any>(null)

// 初始化会话
const initializeSession = async () => {
  if (isInitializing.value) return

  isInitializing.value = true

  try {
    // 创建新会话
    const userId = 'demo-user-' + Date.now() // 临时用户ID
    session.value = await startConversation(userId)

    // 建立SSE连接
    eventSource.value = connectSSE(
      session.value.sessionId,
      handleSSEMessage,
      handleSSEError
    )

    isConnected.value = true

    // 初始化根节点
    const rootNode: ConversationNode = {
      id: 'root',
      content: '您好！我是AI助手，有什么可以帮助您的吗？',
      type: 'assistant',
      timestamp: new Date(),
      children: [],
      isActive: true
    }

    conversationTree.value.set('root', rootNode)
    currentNodeId.value = 'root'

    toast.success({
      title: '会话已建立',
      message: '已成功连接到AI助手',
      duration: 2000
    })

  } catch (error: any) {
    console.error('初始化会话失败:', error)
    toast.error({
      title: '连接失败',
      message: '无法连接到AI服务，请刷新页面重试',
      duration: 5000
    })
  } finally {
    isInitializing.value = false
  }
}

// 处理SSE消息
const handleSSEMessage = (response: MessageResponse) => {
  console.log('收到SSE消息:', response)
<<<<<<< HEAD

=======
  
  // 根据消息类型处理
>>>>>>> c987ce97
  switch (response.type) {
    case 'AI_QUESTION':
      // 尝试解析问题内容为问题对象
      try {
        const questionData = JSON.parse(response.content)
        if (questionData.type && ['input', 'single', 'multi', 'form'].includes(questionData.type)) {
          currentQuestion.value = questionData
          isLoading.value = false
          break
        }
      } catch (e) {
        console.log('非JSON格式的问题，作为普通消息处理')
      }
      // 如果不是问题格式，作为普通消息处理
      addAIMessage(response.nodeId, response.content)
      break
    case 'AI_ANSWER':  // 添加对AI_ANSWER类型的处理
      addAIMessage(response.nodeId, response.content)
      break
    case 'AI_SELECTION_QUESTION':
      addAISelectionMessage(response.nodeId, response.content, response.options || [])
      break
    case 'USER_ANSWER':
      // 用户消息确认，通常不需要特殊处理
      break
    case 'SYSTEM_INFO':
      toast.info({
        title: '系统消息',
        message: response.content,
        duration: 3000
      })
      break
    default:
      console.warn('未知的消息类型:', response.type, response)
      break
<<<<<<< HEAD
    // ... 其他case保持不变
  }
}

// 开始流式消息
const startStreamingMessage = (nodeId: string) => {
  streamingNodeId.value = nodeId
  streamingContent.value = ''

  const aiNode: ConversationNode = {
    id: nodeId,
    content: '',
    type: 'assistant',
    timestamp: new Date(),
    parentId: currentNodeId.value,
    children: [],
    isActive: true
  }

  const currentNode = conversationTree.value.get(currentNodeId.value)
  if (currentNode) {
    currentNode.children.push(nodeId)
  }

  conversationTree.value.set(nodeId, aiNode)
  currentNodeId.value = nodeId
  isLoading.value = false
}

// 追加流式内容
const appendStreamingContent = (nodeId: string, chunk: string) => {
  if (streamingNodeId.value === nodeId) {
    streamingContent.value += chunk

    // 更新节点内容
    const node = conversationTree.value.get(nodeId)
    if (node) {
      node.content = streamingContent.value
    }
  }
}

// 完成流式消息
const finishStreamingMessage = (nodeId: string) => {
  if (streamingNodeId.value === nodeId) {
    streamingNodeId.value = ''
    streamingContent.value = ''
=======
>>>>>>> c987ce97
  }
}

// 处理SSE错误
const handleSSEError = (error: Event) => {
  console.error('SSE连接错误:', error)
  isConnected.value = false

  toast.error({
    title: '连接中断',
    message: '与AI助手的连接已中断，正在尝试重连...',
    duration: 3000
  })

  // 尝试重连
  setTimeout(() => {
    if (session.value && !isConnected.value) {
      eventSource.value = connectUserInteractionSSE(
        session.value.sessionId,
        handleSSEMessage,
        handleSSEError
      )
    }
  }, 3000)
}

// 添加AI消息到对话树
const addAIMessage = (nodeId: string, content: string) => {
  const aiNode: ConversationNode = {
    id: nodeId,
    content,
    type: 'assistant',
    timestamp: new Date(),
    parentId: currentNodeId.value,
    children: [],
    isActive: true
  }

  const currentNode = conversationTree.value.get(currentNodeId.value)
  if (currentNode) {
    currentNode.children.push(nodeId)
  }

  conversationTree.value.set(nodeId, aiNode)
  currentNodeId.value = nodeId
  isLoading.value = false
}

// 添加AI选择题消息
const addAISelectionMessage = (nodeId: string, content: string, options: string[]) => {
  // 暂时作为普通消息处理，后续可以扩展选择题UI
  const fullContent = content + '\n\n选项：\n' + options.map((opt, idx) => `${idx + 1}. ${opt}`).join('\n')
  addAIMessage(nodeId, fullContent)
}

// 计算当前分支的消息列表
const currentBranchMessages = computed(() => {
  const messages: Message[] = []
  const visited = new Set<string>()

  const buildPath = (nodeId: string): string[] => {
    const path: string[] = []
    let current = nodeId

    while (current && !visited.has(current)) {
      visited.add(current)
      path.unshift(current)
      const node = conversationTree.value.get(current)
      current = node?.parentId || ''
    }

    return path
  }

  const path = buildPath(currentNodeId.value)

  path.forEach(nodeId => {
    const node = conversationTree.value.get(nodeId)
    if (node) {
      messages.push({
        id: node.id,
        content: node.content,
        type: node.type,
        timestamp: node.timestamp
      })
    }
  })

  return messages
})

// 拖拽开始
const startResize = (event: MouseEvent | TouchEvent) => {
  isResizing.value = true

  const clientX = 'touches' in event ? event.touches[0].clientX : event.clientX
  startX.value = clientX
  startRightWidth.value = rightSidebarWidth.value

  document.addEventListener('mousemove', handleResize)
  document.addEventListener('mouseup', stopResize)
  document.addEventListener('touchmove', handleResize)
  document.addEventListener('touchend', stopResize)

  // 防止文本选择
  document.body.style.userSelect = 'none'
  document.body.style.cursor = 'col-resize'

  event.preventDefault()
}

// 拖拽过程中
const handleResize = (event: MouseEvent | TouchEvent) => {
  if (!isResizing.value) return

  const clientX = 'touches' in event ? event.touches[0].clientX : event.clientX
  const deltaX = startX.value - clientX // 注意方向：向左拖拽为正值
  const newWidth = startRightWidth.value + deltaX

  // 限制在最小和最大宽度之间
  rightSidebarWidth.value = Math.max(
    minRightSidebarWidth,
    Math.min(maxRightSidebarWidth, newWidth)
  )

  event.preventDefault()
}

// 拖拽结束
const stopResize = () => {
  isResizing.value = false

  document.removeEventListener('mousemove', handleResize)
  document.removeEventListener('mouseup', stopResize)
  document.removeEventListener('touchmove', handleResize)
  document.removeEventListener('touchend', stopResize)

  document.body.style.userSelect = ''
  document.body.style.cursor = ''
}

// 更新容器宽度
const updateContainerWidth = () => {
  containerWidth.value = window.innerWidth
}

// 生命周期
onMounted(() => {
  initializeSession()
  updateContainerWidth()
  window.addEventListener('resize', updateContainerWidth)
})

onUnmounted(() => {
  // 清理SSE连接
  if (eventSource.value) {
    closeSSE(eventSource.value)
    eventSource.value = null
  }

  window.removeEventListener('resize', updateContainerWidth)
  stopResize() // 确保清理事件监听器
})

// 发送消息
const handleSendMessage = async (content: string) => {
  if (!session.value || !isConnected.value) {
    toast.error({
      title: '连接异常',
      message: '请等待连接建立后再发送消息',
      duration: 3000
    })
    return
  }
<<<<<<< HEAD

=======
  
  // 重置当前问题状态，进入新的对话
  currentQuestion.value = null
  
>>>>>>> c987ce97
  const userNodeId = `user_${Date.now()}`
  const userNode: ConversationNode = {
    id: userNodeId,
    content,
    type: 'user',
    timestamp: new Date(),
    parentId: currentNodeId.value,
    children: [],
    isActive: true
  }

  const currentNode = conversationTree.value.get(currentNodeId.value)
  if (currentNode) {
    // 将当前节点的其他子节点设为非活跃状态
    currentNode.children.forEach(childId => {
      const childNode = conversationTree.value.get(childId)
      if (childNode) {
        setNodeAndDescendantsInactive(childId)
      }
    })

    currentNode.children.push(userNodeId)
  }

  conversationTree.value.set(userNodeId, userNode)
  currentNodeId.value = userNodeId

  isLoading.value = true

  try {
    // 使用统一答案请求格式调用您的/message接口
    const userId = 'user_' + Date.now() // 临时用户ID，实际应用中应从认证系统获取

    // 按照您的要求，直接设为null
    const sessionId = null
    const nodeId = null

    const answerRequest = createAnswerRequest.input(
      sessionId,
      nodeId,
      userId,
      content.trim()
    )

    console.log('发送答案请求:', answerRequest)

    await sendAnswer(answerRequest)

    // 消息发送成功，等待SSE返回AI回复
    console.log('消息已发送到/message接口，等待AI回复...')

  } catch (error: any) {
    console.error('发送消息失败:', error)
    isLoading.value = false

    toast.error({
      title: '发送失败',
      message: error.message || '消息发送失败，请重试',
      duration: 4000
    })

    // 发送失败时移除用户消息节点
    conversationTree.value.delete(userNodeId)
    if (currentNode) {
      const index = currentNode.children.indexOf(userNodeId)
      if (index > -1) {
        currentNode.children.splice(index, 1)
      }
    }
  }
}

// 处理答案提交
const handleSubmitAnswer = async (answerData: any) => {
  if (!session.value || !isConnected.value || !currentQuestion.value) {
    toast.error({
      title: '提交失败',
      message: '会话状态异常，请重新开始',
      duration: 3000
    })
    return
  }
  
  isLoading.value = true
  
  try {
    // 构建答案消息
    let answerContent = ''
    
    switch (currentQuestion.value.type) {
      case 'input':
        answerContent = `回答：${answerData}`
        break
      case 'single':
        const selectedOption = currentQuestion.value.options.find((opt: any) => opt.id === answerData[0])
        answerContent = `选择：${selectedOption ? selectedOption.label : answerData[0]}`
        break
      case 'multi':
        const selectedOptions = currentQuestion.value.options.filter((opt: any) => answerData.includes(opt.id))
        answerContent = `选择：${selectedOptions.map((opt: any) => opt.label).join('、')}`
        break
      case 'form':
        const formAnswers = answerData.map((item: any) => {
          const field = currentQuestion.value.fields.find((f: any) => f.id === item.id)
          if (field) {
            if (field.type === 'input') {
              return `${field.question}：${item.value[0]}`
            } else {
              const selectedOpts = field.options?.filter((opt: any) => item.value.includes(opt.id))
              return `${field.question}：${selectedOpts?.map((opt: any) => opt.label).join('、') || item.value.join('、')}`
            }
          }
          return `${item.id}：${item.value.join('、')}`
        })
        answerContent = `表单回答：\n${formAnswers.join('\n')}`
        break
    }
    
    // 发送答案到后端
    const messageRequest: MessageRequest = {
      sessionId: session.value.sessionId,
      content: answerContent,
      type: 'USER_ANSWER'
    }
    
    await sendMessage(messageRequest)
    
    // 清除当前问题状态
    currentQuestion.value = null
    
    toast.success({
      title: '提交成功',
      message: '答案已提交，等待AI回复',
      duration: 2000
    })
    
  } catch (error: any) {
    console.error('提交答案失败:', error)
    isLoading.value = false
    
    toast.error({
      title: '提交失败',
      message: error.message || '答案提交失败，请重试',
      duration: 4000
    })
  }
}

const setNodeAndDescendantsInactive = (nodeId: string) => {
  const node = conversationTree.value.get(nodeId)
  if (node) {
    node.isActive = false
    node.children.forEach(childId => {
      setNodeAndDescendantsInactive(childId)
    })
  }
}

// generateAIResponse方法已移除，现在使用真实的AI服务

const handleNodeSelected = (nodeId: string) => {
  const targetNode = conversationTree.value.get(nodeId)
  if (targetNode) {
    conversationTree.value.forEach(node => {
      node.isActive = false
    })

    const activatePath = (currentNodeId: string) => {
      const node = conversationTree.value.get(currentNodeId)
      if (node) {
        node.isActive = true
        if (node.parentId) {
          activatePath(node.parentId)
        }
      }
    }

    activatePath(nodeId)
    currentNodeId.value = nodeId
  }
}

const handleBranchDeleted = (nodeId: string) => {
  const deleteNodeAndDescendants = (id: string) => {
    const node = conversationTree.value.get(id)
    if (node) {
      node.children.forEach(childId => {
        deleteNodeAndDescendants(childId)
      })

      if (node.parentId) {
        const parentNode = conversationTree.value.get(node.parentId)
        if (parentNode) {
          parentNode.children = parentNode.children.filter(childId => childId !== id)
        }
      }

      conversationTree.value.delete(id)
    }
  }

  deleteNodeAndDescendants(nodeId)

  if (!conversationTree.value.has(currentNodeId.value)) {
    let newCurrentId = 'root'
    conversationTree.value.forEach((node, id) => {
      if (node.isActive && id !== 'root') {
        newCurrentId = id
      }
    })
    currentNodeId.value = newCurrentId
  }
}
</script>

<style scoped>
/* 主容器 - 黑金风格 */
.ai-chat-page {
  display: flex;
  height: 100vh;
  background: linear-gradient(135deg, #0a0a0a 0%, #1a1a1a 100%);
  color: #e8e8e8;
  font-family: 'Inter', 'SF Pro Display', -apple-system, BlinkMacSystemFont, sans-serif;
  overflow: hidden;
  position: relative;
}

/* 动态背景效果 */
.dynamic-background {
  position: absolute;
  top: 0;
  left: 0;
  width: 100%;
  height: 100%;
  pointer-events: none;
  z-index: 1;
  overflow: hidden;
}

.gradient-orb {
  position: absolute;
  border-radius: 50%;
  filter: blur(60px);
  opacity: 0.2;
  animation: float 20s ease-in-out infinite;
}

.orb-1 {
  width: 300px;
  height: 300px;
  background: linear-gradient(45deg, #d4af37, #ffd700);
  top: 20%;
  left: 10%;
  animation-delay: 0s;
}

.orb-2 {
  width: 200px;
  height: 200px;
  background: linear-gradient(45deg, #c0c0c0, #ffffff);
  top: 60%;
  right: 15%;
  animation-delay: -10s;
}

.orb-3 {
  width: 150px;
  height: 150px;
  background: linear-gradient(45deg, #d4af37, #b8860b);
  bottom: 30%;
  left: 60%;
  animation-delay: -5s;
}

@keyframes float {
  0%, 100% {
    transform: translate(0, 0) rotate(0deg);
  }
  33% {
    transform: translate(30px, -30px) rotate(120deg);
  }
  66% {
    transform: translate(-20px, 20px) rotate(240deg);
  }
}

.floating-particles {
  position: absolute;
  width: 100%;
  height: 100%;
}

.particle {
  position: absolute;
  background: linear-gradient(45deg, #d4af37, #ffd700);
  border-radius: 50%;
  opacity: 0.4;
  animation: particle-float 8s ease-in-out infinite;
  width: 2px;
  height: 2px;
}

.particle:nth-child(odd) {
  animation-duration: 6s;
}

.particle:nth-child(3n) {
  animation-duration: 10s;
}

@keyframes particle-float {
  0%, 100% {
    transform: translateY(0) rotate(0deg);
    opacity: 0;
  }
  10%, 90% {
    opacity: 0.4;
  }
  50% {
    transform: translateY(-100px) rotate(180deg);
    opacity: 0.8;
  }
}

/* 左侧栏 - 恢复原始宽度 */
.left-sidebar {
  width: 250px; /* 恢复到原始的250px宽度 */
  background: rgba(8, 8, 8, 0.9);
  backdrop-filter: blur(24px) saturate(180%);
  border-right: 1px solid rgba(212, 175, 55, 0.15);
  flex-shrink: 0;
  position: relative;
  z-index: 2;
  box-shadow:
    inset -1px 0 0 rgba(212, 175, 55, 0.1),
    0 0 32px rgba(0, 0, 0, 0.3);
}

.sidebar-content {
  padding: 24px 20px; /* 恢复原始内边距 */
  height: 100%;
  display: flex;
  flex-direction: column;
  gap: 24px; /* 恢复原始间距 */
}

.sidebar-header {
  display: flex;
  align-items: center;
  gap: 16px; /* 恢复原始间距 */
  padding: 16px; /* 恢复原始内边距 */
  background: linear-gradient(135deg, rgba(212, 175, 55, 0.08), rgba(244, 208, 63, 0.04));
  border: 1px solid rgba(212, 175, 55, 0.2);
  border-radius: 12px;
  backdrop-filter: blur(10px);
  box-shadow:
    0 8px 32px rgba(0, 0, 0, 0.3),
    inset 0 1px 0 rgba(255, 255, 255, 0.08);
}

.icon-wrapper {
  width: 48px; /* 恢复到原始的48px */
  height: 48px;
  background: linear-gradient(135deg, #d4af37 0%, #f4d03f 50%, #d4af37 100%);
  border-radius: 12px;
  display: flex;
  align-items: center;
  justify-content: center;
  box-shadow:
    0 8px 24px rgba(212, 175, 55, 0.4),
    inset 0 1px 0 rgba(255, 255, 255, 0.3);
}

.icon {
  font-size: 22px; /* 恢复到原始的22px */
  color: #1a1a1a;
  font-weight: 700;
}

.header-text h3 {
  margin: 0;
  font-size: 18px; /* 恢复到原始的18px */
  font-weight: 700;
  background: linear-gradient(135deg, #ffffff 0%, #d4af37 100%);
  -webkit-background-clip: text;
  -webkit-text-fill-color: transparent;
  background-clip: text;
  line-height: 1.2;
}

.header-text p {
  margin: 4px 0 0 0;
  font-size: 12px; /* 恢复到原始的12px */
  color: #888;
  font-weight: 500;
  letter-spacing: 0.5px;
  text-transform: uppercase;
}

.placeholder-content {
  text-align: center;
  padding: 32px 20px; /* 恢复原始内边距 */
  background: rgba(15, 15, 15, 0.6);
  border: 1px solid rgba(212, 175, 55, 0.1);
  border-radius: 16px;
  backdrop-filter: blur(10px);
  transition: all 0.3s ease;
}

.placeholder-icon {
  font-size: 32px; /* 恢复到原始的32px */
  margin-bottom: 16px;
  opacity: 0.6;
}

.placeholder-content p {
  margin: 0 0 8px 0;
  font-size: 16px; /* 恢复到原始的16px */
  font-weight: 600;
  color: #e8e8e8;
}

.placeholder-content span {
  font-size: 12px; /* 恢复到原始的12px */
  color: #888;
  font-weight: 500;
}

/* 右侧栏 - 进一步增加宽度 */
.right-sidebar {
  background: rgba(8, 8, 8, 0.9);
  backdrop-filter: blur(24px) saturate(180%);
  min-width: 600px; /* 从500px进一步增加到600px */
  max-width: 1200px; /* 从900px增加到1200px */
  flex-shrink: 0;
  border-left: 1px solid rgba(212, 175, 55, 0.15);
  position: relative;
  z-index: 2;
  box-shadow:
    inset 1px 0 0 rgba(212, 175, 55, 0.1),
    0 0 32px rgba(0, 0, 0, 0.3);
}

/* 主内容区域 - 恢复合适的最小宽度 */
.main-content {
  display: flex;
  flex-direction: column;
  min-width: 400px; /* 恢复到400px */
  background: rgba(10, 10, 10, 0.8);
  backdrop-filter: blur(20px);
  position: relative;
  z-index: 2;
}

/* 响应式设计调整 */
@media (max-width: 1200px) {
  .left-sidebar {
    width: 220px; /* 在较小屏幕上适当减少 */
  }

  .right-sidebar {
    min-width: 450px;
  }

  .main-content {
    min-width: 350px;
  }
}

@media (max-width: 1024px) {
  .left-sidebar {
    width: 200px; /* 更小的屏幕进一步调整 */
  }

  .right-sidebar {
    min-width: 400px;
  }
}

.sidebar-placeholder {
  flex: 1;
  display: flex;
  align-items: center;
  justify-content: center;
}

.placeholder-content {
  text-align: center;
  padding: 32px 20px;
  background: rgba(15, 15, 15, 0.6);
  border: 1px solid rgba(212, 175, 55, 0.1);
  border-radius: 16px;
  backdrop-filter: blur(10px);
  transition: all 0.3s ease;
}

.placeholder-content:hover {
  border-color: rgba(212, 175, 55, 0.3);
  background: rgba(15, 15, 15, 0.8);
}

.placeholder-icon {
  font-size: 32px;
  margin-bottom: 16px;
  opacity: 0.6;
}

.placeholder-content p {
  margin: 0 0 8px 0;
  font-size: 16px;
  font-weight: 600;
  color: #e8e8e8;
}

.placeholder-content span {
  font-size: 12px;
  color: #888;
  font-weight: 500;
}

/* 主内容区域 */
.main-content {
  display: flex;
  flex-direction: column;
  min-width: 400px;
  background: rgba(10, 10, 10, 0.8);
  backdrop-filter: blur(20px);
  position: relative;
  z-index: 2;
}

/* 分隔条 - 精致设计 */
.resizer {
  width: 6px;
  background: linear-gradient(180deg, rgba(212, 175, 55, 0.1), rgba(212, 175, 55, 0.3), rgba(212, 175, 55, 0.1));
  cursor: col-resize;
  position: relative;
  display: flex;
  align-items: center;
  justify-content: center;
  transition: all 0.3s cubic-bezier(0.4, 0, 0.2, 1);
  flex-shrink: 0;
  z-index: 3;
  border-left: 1px solid rgba(212, 175, 55, 0.2);
  border-right: 1px solid rgba(212, 175, 55, 0.2);
}

.resizer:hover {
  background: linear-gradient(180deg, rgba(212, 175, 55, 0.3), rgba(212, 175, 55, 0.6), rgba(212, 175, 55, 0.3));
  box-shadow:
    0 0 20px rgba(212, 175, 55, 0.4),
    inset 0 0 20px rgba(212, 175, 55, 0.2);
  border-color: rgba(212, 175, 55, 0.5);
}

.resizer-line {
  position: absolute;
  top: 0;
  bottom: 0;
  left: 50%;
  width: 1px;
  background: linear-gradient(180deg, transparent, rgba(212, 175, 55, 0.6), transparent);
  transform: translateX(-50%);
}

.resizer:hover .resizer-line {
  background: linear-gradient(180deg, transparent, rgba(255, 255, 255, 0.8), transparent);
  box-shadow: 0 0 10px rgba(212, 175, 55, 0.6);
}

.resizer-handle {
  width: 24px;
  height: 48px;
  background: linear-gradient(135deg, rgba(15, 15, 15, 0.9), rgba(25, 25, 25, 0.9));
  border: 1px solid rgba(212, 175, 55, 0.3);
  border-radius: 8px;
  display: flex;
  align-items: center;
  justify-content: center;
  opacity: 0;
  transition: all 0.3s cubic-bezier(0.4, 0, 0.2, 1);
  backdrop-filter: blur(10px);
  box-shadow:
    0 4px 16px rgba(0, 0, 0, 0.3),
    inset 0 1px 0 rgba(255, 255, 255, 0.1);
}

.resizer:hover .resizer-handle {
  opacity: 1;
  transform: scale(1.05);
  border-color: rgba(212, 175, 55, 0.6);
  box-shadow:
    0 8px 24px rgba(0, 0, 0, 0.4),
    0 0 20px rgba(212, 175, 55, 0.3),
    inset 0 1px 0 rgba(255, 255, 255, 0.2);
}

.resizer-dots {
  display: flex;
  flex-direction: column;
  gap: 3px;
}

.resizer-dots span {
  width: 4px;
  height: 4px;
  background: linear-gradient(45deg, #d4af37, #f4d03f);
  border-radius: 50%;
  box-shadow: 0 0 4px rgba(212, 175, 55, 0.6);
  transition: all 0.3s ease;
}

.resizer:hover .resizer-dots span {
  background: linear-gradient(45deg, #ffffff, #d4af37);
  box-shadow: 0 0 8px rgba(255, 255, 255, 0.8);
  transform: scale(1.2);
}

/* 右侧栏 */
.right-sidebar {
  background: rgba(8, 8, 8, 0.9);
  backdrop-filter: blur(24px) saturate(180%);
  min-width: 300px;
  max-width: 600px;
  flex-shrink: 0;
  border-left: 1px solid rgba(212, 175, 55, 0.15);
  position: relative;
  z-index: 2;
  box-shadow:
    inset 1px 0 0 rgba(212, 175, 55, 0.1),
    0 0 32px rgba(0, 0, 0, 0.3);
}

/* 拖拽时的全局样式 */
body.resizing {
  cursor: col-resize !important;
  user-select: none !important;
}

/* 响应式设计 */
@media (max-width: 1024px) {
  .left-sidebar {
    width: 200px;
  }

  .sidebar-content {
    padding: 24px 16px;
  }
}

@media (max-width: 768px) {
  .ai-chat-page {
    flex-direction: column;
  }

  .left-sidebar,
  .right-sidebar {
    width: 100% !important;
    height: 200px;
  }

  .main-content {
    width: 100% !important;
    flex: 1;
    min-height: 400px;
  }

  .resizer {
    display: none;
  }

  .dynamic-background {
    display: none;
  }
}

@media (max-width: 480px) {
  .sidebar-content {
    padding: 16px 12px;
    gap: 20px;
  }

  .sidebar-header {
    padding: 16px;
    gap: 12px;
  }

  .icon-wrapper {
    width: 40px;
    height: 40px;
  }

  .icon {
    font-size: 20px;
  }
}
</style><|MERGE_RESOLUTION|>--- conflicted
+++ resolved
@@ -33,19 +33,11 @@
         </div>
       </div>
     </div>
-<<<<<<< HEAD
-
-    <!-- 中间对话主页面 -->
-    <div class="main-content" :style="{ width: mainContentWidth + 'px' }">
-      <ChatMain
-        :messages="currentBranchMessages"
-=======
-    
+
     <!-- 中间问答主页面 -->
     <div class="main-content" :style="{ width: mainContentWidth + 'px' }">
-      <QuestionRenderer 
+      <QuestionRenderer
         :current-question="currentQuestion"
->>>>>>> c987ce97
         :is-loading="isLoading"
         @send-message="handleSendMessage"
         @submit-answer="handleSubmitAnswer"
@@ -190,12 +182,8 @@
 // 处理SSE消息
 const handleSSEMessage = (response: MessageResponse) => {
   console.log('收到SSE消息:', response)
-<<<<<<< HEAD
-
-=======
-  
+
   // 根据消息类型处理
->>>>>>> c987ce97
   switch (response.type) {
     case 'AI_QUESTION':
       // 尝试解析问题内容为问题对象
@@ -231,56 +219,6 @@
     default:
       console.warn('未知的消息类型:', response.type, response)
       break
-<<<<<<< HEAD
-    // ... 其他case保持不变
-  }
-}
-
-// 开始流式消息
-const startStreamingMessage = (nodeId: string) => {
-  streamingNodeId.value = nodeId
-  streamingContent.value = ''
-
-  const aiNode: ConversationNode = {
-    id: nodeId,
-    content: '',
-    type: 'assistant',
-    timestamp: new Date(),
-    parentId: currentNodeId.value,
-    children: [],
-    isActive: true
-  }
-
-  const currentNode = conversationTree.value.get(currentNodeId.value)
-  if (currentNode) {
-    currentNode.children.push(nodeId)
-  }
-
-  conversationTree.value.set(nodeId, aiNode)
-  currentNodeId.value = nodeId
-  isLoading.value = false
-}
-
-// 追加流式内容
-const appendStreamingContent = (nodeId: string, chunk: string) => {
-  if (streamingNodeId.value === nodeId) {
-    streamingContent.value += chunk
-
-    // 更新节点内容
-    const node = conversationTree.value.get(nodeId)
-    if (node) {
-      node.content = streamingContent.value
-    }
-  }
-}
-
-// 完成流式消息
-const finishStreamingMessage = (nodeId: string) => {
-  if (streamingNodeId.value === nodeId) {
-    streamingNodeId.value = ''
-    streamingContent.value = ''
-=======
->>>>>>> c987ce97
   }
 }
 
@@ -298,7 +236,7 @@
   // 尝试重连
   setTimeout(() => {
     if (session.value && !isConnected.value) {
-      eventSource.value = connectUserInteractionSSE(
+      eventSource.value = connectSSE(
         session.value.sessionId,
         handleSSEMessage,
         handleSSEError
@@ -455,14 +393,10 @@
     })
     return
   }
-<<<<<<< HEAD
-
-=======
-  
+
   // 重置当前问题状态，进入新的对话
   currentQuestion.value = null
-  
->>>>>>> c987ce97
+
   const userNodeId = `user_${Date.now()}`
   const userNode: ConversationNode = {
     id: userNodeId,
@@ -493,26 +427,17 @@
   isLoading.value = true
 
   try {
-    // 使用统一答案请求格式调用您的/message接口
-    const userId = 'user_' + Date.now() // 临时用户ID，实际应用中应从认证系统获取
-
-    // 按照您的要求，直接设为null
-    const sessionId = null
-    const nodeId = null
-
-    const answerRequest = createAnswerRequest.input(
-      sessionId,
-      nodeId,
-      userId,
-      content.trim()
-    )
-
-    console.log('发送答案请求:', answerRequest)
-
-    await sendAnswer(answerRequest)
+    // 发送消息到后端
+    const messageRequest: MessageRequest = {
+      sessionId: session.value.sessionId,
+      content,
+      type: 'USER_TEXT'
+    }
+
+    await sendMessage(messageRequest)
 
     // 消息发送成功，等待SSE返回AI回复
-    console.log('消息已发送到/message接口，等待AI回复...')
+    console.log('消息已发送，等待AI回复...')
 
   } catch (error: any) {
     console.error('发送消息失败:', error)
@@ -545,13 +470,13 @@
     })
     return
   }
-  
+
   isLoading.value = true
-  
+
   try {
     // 构建答案消息
     let answerContent = ''
-    
+
     switch (currentQuestion.value.type) {
       case 'input':
         answerContent = `回答：${answerData}`
@@ -580,29 +505,29 @@
         answerContent = `表单回答：\n${formAnswers.join('\n')}`
         break
     }
-    
+
     // 发送答案到后端
     const messageRequest: MessageRequest = {
       sessionId: session.value.sessionId,
       content: answerContent,
       type: 'USER_ANSWER'
     }
-    
+
     await sendMessage(messageRequest)
-    
+
     // 清除当前问题状态
     currentQuestion.value = null
-    
+
     toast.success({
       title: '提交成功',
       message: '答案已提交，等待AI回复',
       duration: 2000
     })
-    
+
   } catch (error: any) {
     console.error('提交答案失败:', error)
     isLoading.value = false
-    
+
     toast.error({
       title: '提交失败',
       message: error.message || '答案提交失败，请重试',
