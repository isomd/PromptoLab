import { apiJsonRequest, apiRequest } from './apiUtils'
import { API_CONFIG } from './apiConfig'

// 表单答案项类型
export interface FormAnswerItem {
  id: string
  value: string[]
}

// 统一答案请求类型
export interface UnifiedAnswerRequest {
  sessionId: string | null
  questionType: 'single' | 'multi' | 'input' | 'form'
  answer: string | string[] | FormAnswerItem[]
  context?: Record<string, any>
}

// API响应类型
export interface ApiResponse {
  success: boolean
  message: string
  data?: any
  timestamp?: number
}

// 消息响应类型
export interface MessageResponse {
  nodeId: string
  content: string
  type: 'USER_ANSWER' | 'AI_QUESTION' | 'AI_SELECTION_QUESTION' | 'SYSTEM_INFO'
  options?: string[]
  timestamp: number
}

// SSE状态类型
export interface SseStatus {
  connectedSessions: string[]
  totalConnections: number
  timestamp: number
}

// API基础URL
const API_BASE = `${API_CONFIG.BASE_URL}/api/user-interaction`

/**
 * 发送统一答案请求
 * 支持单选、多选、输入框、表单等多种问题类型的回答
 */
export const sendAnswer = async (request: UnifiedAnswerRequest): Promise<string> => {
  const url = `${API_BASE}/message`
  
  try {
    const response = await apiRequest(url, {
      method: 'POST',
      body: JSON.stringify(request),
      headers: {
        'Content-Type': 'application/json'
      },
      requireAuth: false
    })
    
    if (!response.ok) {
      throw new Error(`HTTP error! status: ${response.status}`)
    }
    
    return await response.text()
  } catch (error) {
    console.error('发送答案请求失败:', error)
    throw error
  }
}

// SSE连接功能已迁移到 conversationApi.ts 中的 connectUserInteractionSSE 方法
// 请使用 import { connectUserInteractionSSE } from './conversationApi' 来建立SSE连接

/**
 * 获取SSE连接状态
 */
export const getSseStatus = async (): Promise<SseStatus> => {
  const url = `${API_BASE}/sse-status`
  
  try {
    const response = await apiJsonRequest<SseStatus>(url, {
      method: 'GET',
      requireAuth: false
    })
    
    return response
  } catch (error) {
    console.error('获取SSE状态失败:', error)
    throw error
  }
}

/**
 * 重试请求
 */
export const retryRequest = async (request: {
  nodeId: string
  sessionId: string
  whyretry: string
}): Promise<any> => {
  const url = `${API_BASE}/retry`
  
  try {
    const response = await apiJsonRequest<any>(url, {
      method: 'POST',
      body: JSON.stringify(request),
      headers: {
        'Content-Type': 'application/json'
      },
      requireAuth: false
    })
    
    return response
  } catch (error) {
    console.error('重试请求失败:', error)
    throw error
  }
}

/**
 * 生成提示词请求
 */
export const generatePrompt = async (request: {
  sessionId: string | null
  nodeId?: string
  answer?: any
}): Promise<string> => {
  const url = `${API_BASE}/gen-prompt`
  
  console.log('准备发送生成提示词请求:', { url, request });
  
  try {
    const response = await apiRequest(url, {
      method: 'POST',
      body: JSON.stringify(request),
      headers: {
        'Content-Type': 'application/json'
      },
      requireAuth: false
    })
    
    console.log('收到生成提示词响应:', { status: response.status, ok: response.ok });
    
    if (!response.ok) {
      throw new Error(`HTTP error! status: ${response.status}`)
    }
    
    return await response.text()
  } catch (error) {
    console.error('生成提示词请求失败:', error)
    throw error
  }
}

/**
<<<<<<< HEAD
 * 对话历史响应类型
 */
export interface ConversationHistoryResponse {
  sessionId: string;
  userId: string;
  currentNode: string;
  createTime: string;
  updateTime: string;
  qaTree: any;
}

/**
 * 获取对话历史
 */
export const getConversationHistory = async (sessionId: string): Promise<ApiResult<ConversationHistoryResponse>> => {
  const url = `${API_BASE}/history?sessionId=${encodeURIComponent(sessionId)}`;
  
  try {
    const response = await apiJsonRequest<ApiResult<ConversationHistoryResponse>>(url, {
      method: 'GET',
      requireAuth: false
    });
    
    return response;
  } catch (error) {
    console.error('获取对话历史失败:', error);
    throw error;
  }
};
=======
 * 设置用户画像
 */
export const setUserProfile = async (request: {
  sessionId: string
  userId: string
  userProfile: string
}): Promise<boolean> => {
  try {
    console.log('发送设置用户画像请求:', request)
    
    const response = await apiJsonRequest(`${API_BASE}/set-user-profile`, {
      method: 'POST',
      body: JSON.stringify(request)
    })
    
    console.log('设置用户画像响应:', response)
    return response === true || response.success === true
    
  } catch (error) {
    console.error('设置用户画像请求异常:', error)
    throw error
  }
}
>>>>>>> 3cd6b4cc

/**
 * 关闭SSE连接
 */
export const closeUserInteractionSSE = (eventSource: EventSource | null) => {
  if (eventSource) {
    eventSource.close();
    console.log('用户交互SSE连接已关闭');
  }
}

// 工具函数：创建不同类型的答案请求
export const createAnswerRequest = {
  /**
   * 创建单选题答案请求
   */
  single: (sessionId: string | null, selectedOption: string): UnifiedAnswerRequest => ({
    sessionId,
    questionType: 'single',
    answer: [selectedOption]
  }),

  /**
   * 创建多选题答案请求
   */
  multi: (sessionId: string | null, selectedOptions: string[]): UnifiedAnswerRequest => ({
    sessionId,
    questionType: 'multi',
    answer: selectedOptions
  }),

  /**
   * 创建输入框答案请求
   */
  input: (sessionId: string | null, inputText: string): UnifiedAnswerRequest => ({
    sessionId,
    questionType: 'input',
    answer: inputText
  }),

  /**
   * 创建表单答案请求
   */
  form: (sessionId: string | null, formAnswers: FormAnswerItem[]): UnifiedAnswerRequest => ({
    sessionId,
    questionType: 'form',
    answer: formAnswers
  })
}

// 导出所有类型和函数
export {
  type UnifiedAnswerRequest as UnifiedAnswerRequestType,
  type FormAnswerItem as FormAnswerItemType,
  type MessageResponse as MessageResponseType,
  type SseStatus as SseStatusType
}<|MERGE_RESOLUTION|>--- conflicted
+++ resolved
@@ -48,7 +48,7 @@
  */
 export const sendAnswer = async (request: UnifiedAnswerRequest): Promise<string> => {
   const url = `${API_BASE}/message`
-  
+
   try {
     const response = await apiRequest(url, {
       method: 'POST',
@@ -58,11 +58,11 @@
       },
       requireAuth: false
     })
-    
+
     if (!response.ok) {
       throw new Error(`HTTP error! status: ${response.status}`)
     }
-    
+
     return await response.text()
   } catch (error) {
     console.error('发送答案请求失败:', error)
@@ -78,13 +78,13 @@
  */
 export const getSseStatus = async (): Promise<SseStatus> => {
   const url = `${API_BASE}/sse-status`
-  
+
   try {
     const response = await apiJsonRequest<SseStatus>(url, {
       method: 'GET',
       requireAuth: false
     })
-    
+
     return response
   } catch (error) {
     console.error('获取SSE状态失败:', error)
@@ -101,7 +101,7 @@
   whyretry: string
 }): Promise<any> => {
   const url = `${API_BASE}/retry`
-  
+
   try {
     const response = await apiJsonRequest<any>(url, {
       method: 'POST',
@@ -111,7 +111,7 @@
       },
       requireAuth: false
     })
-    
+
     return response
   } catch (error) {
     console.error('重试请求失败:', error)
@@ -128,9 +128,9 @@
   answer?: any
 }): Promise<string> => {
   const url = `${API_BASE}/gen-prompt`
-  
+
   console.log('准备发送生成提示词请求:', { url, request });
-  
+
   try {
     const response = await apiRequest(url, {
       method: 'POST',
@@ -140,13 +140,13 @@
       },
       requireAuth: false
     })
-    
+
     console.log('收到生成提示词响应:', { status: response.status, ok: response.ok });
-    
+
     if (!response.ok) {
       throw new Error(`HTTP error! status: ${response.status}`)
     }
-    
+
     return await response.text()
   } catch (error) {
     console.error('生成提示词请求失败:', error)
@@ -155,7 +155,6 @@
 }
 
 /**
-<<<<<<< HEAD
  * 对话历史响应类型
  */
 export interface ConversationHistoryResponse {
@@ -172,20 +171,21 @@
  */
 export const getConversationHistory = async (sessionId: string): Promise<ApiResult<ConversationHistoryResponse>> => {
   const url = `${API_BASE}/history?sessionId=${encodeURIComponent(sessionId)}`;
-  
+
   try {
     const response = await apiJsonRequest<ApiResult<ConversationHistoryResponse>>(url, {
       method: 'GET',
       requireAuth: false
     });
-    
+
     return response;
   } catch (error) {
     console.error('获取对话历史失败:', error);
     throw error;
   }
 };
-=======
+
+/**
  * 设置用户画像
  */
 export const setUserProfile = async (request: {
@@ -195,21 +195,20 @@
 }): Promise<boolean> => {
   try {
     console.log('发送设置用户画像请求:', request)
-    
+
     const response = await apiJsonRequest(`${API_BASE}/set-user-profile`, {
       method: 'POST',
       body: JSON.stringify(request)
     })
-    
+
     console.log('设置用户画像响应:', response)
     return response === true || response.success === true
-    
+
   } catch (error) {
     console.error('设置用户画像请求异常:', error)
     throw error
   }
 }
->>>>>>> 3cd6b4cc
 
 /**
  * 关闭SSE连接
